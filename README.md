--- conflicted
+++ resolved
@@ -14,7 +14,6 @@
 
 ACH is under active development but already in production for multiple companies. Please star the project if you are interested in its progress.
 
-<<<<<<< HEAD
 <details>
 <summary>Examples</summary>
 
@@ -29,6 +28,7 @@
 | COR      | Automated Notification of Change(NOC) | [Link](test/ach-cor-read/main.go) | [Link](test/ach-cor-write/main.go) |
 | CTX      | Corporate Trade Exchange              | [Link](test/ach-ctx-read/main.go) | [Link](test/ach-ctx-write/main.go) |
 | DNE      | Death Notification Entry              | [Link](test/ach-dne-read/main.go) | [Link](test/ach-dne-write/main.go) |
+| ENR      | Automatic Enrollment Entry            | [Link](test/ach-enr-read/main.go) | [Link](test/ach-enr-write/main.go) |
 | IAT      | International ACH Transactions        | [Link](test/ach-iat-read/main.go) | [Link](test/ach-iat-write/main.go) |
 | POP      | Point of Purchase                     | [Link](test/ach-pop-read/main.go) | [Link](test/ach-pop-write/main.go) |
 | POS      | Point of Sale                         | [Link](test/ach-pos-read/main.go) | [Link](test/ach-pos-write/main.go) |
@@ -41,27 +41,6 @@
 </details>
 
 <!-- TODO(adam):
-=======
-* Library currently supports the reading and writing
-	* ACK (Acknowledgment Entry for CCD)
-	* ARC (Accounts Receivable Entry)
-	* ATX (Acknowledgment Entry for CTX)
-	* BOC (Back Office Conversion)
-	* CCD (Corporate credit or debit)
-	* CIE (Customer-Initiated Entry)
-	* COR (Automated Notification of Change(NOC))
-	* CTX (Corporate Trade Exchange)
-	* DNE (Death Notification Entry)
-	* ENR (Automatic Enrollment Entry)
-	* IAT (International ACH Transactions)
-	* POP (Point of Purchase)
-	* POS (Point of Sale)
-	* PPD (Prearranged payment and deposits)
-	* RCK (Represented Check Entries)
-	* SHR (Shared Network Entry)
-	* TEL (Telephone-Initiated Entry)
-	* WEB (Internet-initiated Entries)
->>>>>>> 83902a2b
 	* Return Entries
 	* Addenda Type Code 02
 	* Addenda Type Code 05
